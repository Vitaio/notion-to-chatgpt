--- conflicted
+++ resolved
@@ -24,12 +24,7 @@
 
 st.title("📦 Notion → Markdown/JSONL/CSV konverter")
 st.caption(
-<<<<<<< HEAD
-    "Notion Markdown exportból kinyeri az összes **Videó szöveg** lenyíló blokk tartalmát,"
-    " látványosabb, átláthatóbb MD-t készít (címsorok/listák rendezése), opcionálisan chunkol,"
-=======
     "Notion Markdown exportból kinyeri a **Videó szöveg** lenyíló blokk tartalmát, tisztít, chunkol (opcionális),"
->>>>>>> a36feb8e
     " és táblázat-kivonatot készít."
 )
 
@@ -153,73 +148,6 @@
 # ────────────────────────────────────────────────────────────────────────────────
 
 EXACT_VIDEO_HEADING = "Videó szöveg"
-<<<<<<< HEAD
-_DETAILS_RE = re.compile(r"<details[^>]*>(.*?)</details>", flags=re.DOTALL | re.IGNORECASE)
-_SUMMARY_RE = re.compile(r"<summary[^>]*>(.*?)</summary>", flags=re.DOTALL | re.IGNORECASE)
-
-
-def _html_to_markdownish(fragment: str) -> str:
-    """
-    Egyszerű HTML→Markdown-szerű átalakítás a toggle-blokkokhoz, hogy a sortörések,
-    címsorok és listák olvashatóbbak legyenek.
-    """
-    if not fragment:
-        return ""
-
-    txt = fragment
-    replacements = [
-        (r"<br\s*/?>", "\n"),
-        (r"</p\s*>", "\n\n"),
-        (r"<p[^>]*>", ""),
-        (r"</li\s*>", "\n"),
-        (r"<li[^>]*>", "- "),
-        (r"</(ul|ol)\s*>", "\n"),
-        (r"<(ul|ol)[^>]*>", ""),
-    ]
-    for pat, repl in replacements:
-        txt = re.sub(pat, repl, txt, flags=re.IGNORECASE)
-
-    # minden más HTML tag eltávolítása, entitások feloldása
-    txt = re.sub(r"<[^>]+>", "", txt)
-    txt = html.unescape(txt)
-
-    lines = [ln.rstrip() for ln in txt.splitlines()]
-    while lines and not lines[0].strip():
-        lines.pop(0)
-    while lines and not lines[-1].strip():
-        lines.pop()
-    return "\n".join(lines).strip()
-
-def _extract_video_toggle(md: str) -> str:
-    """
-    Kizárólag a 'Videó szöveg' feliratú lenyíló (toggle) blokk(ok) tartalmát adja vissza.
-    - a <details ...> tag bármely attribútumával egyezik
-    - a summary HTML-je normalizálva hasonlít, így a díszítő tagek sem zavarják
-    - a tartalom HTML-ből Markdown-szerűre konvertálva kerül vissza,
-      hogy a címsorok, felsorolások, sortörések megmaradjanak
-    """
-    md = md or ""
-    parts = []
-
-    for details_match in _DETAILS_RE.finditer(md):
-        block = details_match.group(1)
-        summary_match = _SUMMARY_RE.search(block)
-        if not summary_match:
-            continue
-
-        summary_text = _html_to_markdownish(summary_match.group(1))
-        if normalize(summary_text) != normalize(EXACT_VIDEO_HEADING):
-            continue
-
-        content_html = block[summary_match.end():]
-        content_md = _html_to_markdownish(content_html)
-        if content_md:
-            parts.append(content_md)
-
-    if not parts:
-        return ""
-    return "\n\n".join(parts)
-=======
 _VIDEO_TOGGLE_RE = re.compile(
     r"<details>\s*<summary>\s*Videó szöveg\s*</summary>\s*(.*?)\s*</details>",
     flags=re.DOTALL | re.IGNORECASE,
@@ -235,7 +163,6 @@
     if not m:
         return ""
     return m.group(1).strip()
->>>>>>> a36feb8e
 
 def choose_section_exact(md: str) -> Tuple[str, str, str]:
     """
@@ -876,15 +803,9 @@
 with st.expander("Mi ez?"):
     st.markdown(
         "- Tölts fel egy **Notion export ZIP**-et (Markdown & CSV exportból a ZIP-et használd).\n"
-<<<<<<< HEAD
-        "- A konverter az összes `Videó szöveg` lenyíló (toggle) blokk teljes tartalmát veszi ki.\n"
-        "- Ha nincs ilyen lenyíló blokk, a kimenet: _Ehhez a leckéhez nem készült leírás._\n"
-        "- A félkövér (**…**) jelölést eltávolítja (kódblokkok érintetlenek), a címsorokat és listákat jobban tagolja az olvashatóságért.\n"
-=======
         "- A konverter kizárólag a `Videó szöveg` lenyíló (toggle) blokk teljes tartalmát veszi ki.\n"
         "- Ha nincs ilyen lenyíló blokk, a kimenet: _Ehhez a leckéhez nem készült leírás._\n"
         "- A félkövér (**…**) jelölést eltávolítja (kódblokkok érintetlenek).\n"
->>>>>>> a36feb8e
         "- A táblázatokat (GFM) felismeri és **JSON kivonatot** készít róluk.\n"
         "- **Metaadatok megőrzése**: a *Szakasz, Videó státusz, Lecke hossza, Utolsó módosítás, Típus, Kurzus, Vimeo link* sorok a H1 után bekerülnek a tisztított MD-be.\n"
         "- A tisztított MD fájlnév sémája: `Kurzus - Sorszám - Név.md`.\n"
