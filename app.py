--- conflicted
+++ resolved
@@ -23,12 +23,7 @@
 
 st.title("📦 Notion → Markdown/JSONL/CSV konverter")
 st.caption(
-<<<<<<< HEAD
-    "Notion Markdown exportból kinyeri az összes **Videó szöveg** lenyíló blokk tartalmát,"
-    " látványosabb, átláthatóbb MD-t készít (címsorok/listák rendezése), opcionálisan chunkol,"
-=======
     "Notion Markdown exportból kinyeri a **Videó szöveg** lenyíló blokk tartalmát, tisztít, chunkol (opcionális),"
->>>>>>> cf566daa
     " és táblázat-kivonatot készít."
 )
 
@@ -159,17 +154,6 @@
 
 def _extract_video_toggle(md: str) -> str:
     """
-<<<<<<< HEAD
-    Kizárólag a 'Videó szöveg' feliratú lenyíló (toggle) blokk(ok) tartalmát adja vissza.
-    Ha több ilyen blokk van, mindet sorban összefűzi (kettős sortöréssel).
-    Ha nincs ilyen blokk vagy üres, üres stringet ad vissza.
-    """
-    md = md or ""
-    parts = [m.strip() for m in _VIDEO_TOGGLE_RE.findall(md) if m and m.strip()]
-    if not parts:
-        return ""
-    return "\n\n".join(parts)
-=======
     Kizárólag a 'Videó szöveg' feliratú lenyíló (toggle) blokk tartalmát adja vissza.
     Ha nincs ilyen blokk vagy üres, üres stringet ad vissza.
     """
@@ -178,7 +162,6 @@
     if not m:
         return ""
     return m.group(1).strip()
->>>>>>> cf566daa
 
 def choose_section_exact(md: str) -> Tuple[str, str, str]:
     """
@@ -819,15 +802,9 @@
 with st.expander("Mi ez?"):
     st.markdown(
         "- Tölts fel egy **Notion export ZIP**-et (Markdown & CSV exportból a ZIP-et használd).\n"
-<<<<<<< HEAD
-        "- A konverter az összes `Videó szöveg` lenyíló (toggle) blokk teljes tartalmát veszi ki.\n"
-        "- Ha nincs ilyen lenyíló blokk, a kimenet: _Ehhez a leckéhez nem készült leírás._\n"
-        "- A félkövér (**…**) jelölést eltávolítja (kódblokkok érintetlenek), a címsorokat és listákat jobban tagolja az olvashatóságért.\n"
-=======
         "- A konverter kizárólag a `Videó szöveg` lenyíló (toggle) blokk teljes tartalmát veszi ki.\n"
         "- Ha nincs ilyen lenyíló blokk, a kimenet: _Ehhez a leckéhez nem készült leírás._\n"
         "- A félkövér (**…**) jelölést eltávolítja (kódblokkok érintetlenek).\n"
->>>>>>> cf566daa
         "- A táblázatokat (GFM) felismeri és **JSON kivonatot** készít róluk.\n"
         "- **Metaadatok megőrzése**: a *Szakasz, Videó státusz, Lecke hossza, Utolsó módosítás, Típus, Kurzus, Vimeo link* sorok a H1 után bekerülnek a tisztított MD-be.\n"
         "- A tisztított MD fájlnév sémája: `Kurzus - Sorszám - Név.md`.\n"
